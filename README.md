# unity-embedded-wallet-boilerplate

`git clone https://github.com/0xsequence/unity-embedded-wallet-boilerplate.git`

Built in Unity 2021.3.6f1

Supported platforms:

- Editor
- MacOS
- PC
- iOS
- Android
- Web

When building for the web, after building, navigate to the root of your newly built app

`pnpm install`

`pnpm dev`
<<<<<<< HEAD
The app will be running on http://localhost:4444

Don't forget to import TMP Essentials!
=======

The app will be running on http://localhost:4444
>>>>>>> 2e323db1
<|MERGE_RESOLUTION|>--- conflicted
+++ resolved
@@ -18,11 +18,7 @@
 `pnpm install`
 
 `pnpm dev`
-<<<<<<< HEAD
+
 The app will be running on http://localhost:4444
 
-Don't forget to import TMP Essentials!
-=======
-
-The app will be running on http://localhost:4444
->>>>>>> 2e323db1
+Don't forget to import TMP Essentials!